# Copyright (c) 2025 Stephen G. Pope
#
# This program is free software; you can redistribute it and/or modify
# it under the terms of the GNU General Public License as published by
# the Free Software Foundation; either version 2 of the License, or
# (at your option) any later version.
#
# This program is distributed in the hope that it will be useful,
# but WITHOUT ANY WARRANTY; without even the implied warranty of
# MERCHANTABILITY or FITNESS FOR A PARTICULAR PURPOSE. See the
# GNU General Public License for more details.
#
# You should have received a copy of the GNU General Public License along
# with this program; if not, write to the Free Software Foundation, Inc.,
# 51 Franklin Street, Fifth Floor, Boston, MA 02110-1301 USA.



from flask import Flask, request
from queue import Queue
from services.webhook import send_webhook
import threading
import uuid
import os
import time
from version import BUILD_NUMBER  # Import the BUILD_NUMBER

MAX_QUEUE_LENGTH = int(os.environ.get('MAX_QUEUE_LENGTH', 0))

def create_app():
    app = Flask(__name__)

    # Create a queue to hold tasks
    task_queue = Queue()
    queue_id = id(task_queue)  # Generate a single queue_id for this worker

    # Function to process tasks from the queue
    def process_queue():
        while True:
            job_id, data, task_func, queue_start_time = task_queue.get()
            queue_time = time.time() - queue_start_time
            run_start_time = time.time()
            pid = os.getpid()  # Get the PID of the actual processing thread
            response = task_func()
            run_time = time.time() - run_start_time
            total_time = time.time() - queue_start_time

            response_data = {
                "endpoint": response[1],
                "code": response[2],
                "id": data.get("id"),
                "job_id": job_id,
                "response": response[0] if response[2] == 200 else None,
                "message": "success" if response[2] == 200 else response[0],
                "pid": pid,
                "queue_id": queue_id,
                "run_time": round(run_time, 3),
                "queue_time": round(queue_time, 3),
                "total_time": round(total_time, 3),
                "queue_length": task_queue.qsize(),
                "build_number": BUILD_NUMBER  # Add build number to response
            }

            send_webhook(data.get("webhook_url"), response_data)

            task_queue.task_done()

    # Start the queue processing in a separate thread
    threading.Thread(target=process_queue, daemon=True).start()

    # Decorator to add tasks to the queue or bypass it
    def queue_task(bypass_queue=False):
        def decorator(f):
            def wrapper(*args, **kwargs):
                job_id = str(uuid.uuid4())
                data = request.json if request.is_json else {}
                pid = os.getpid()  # Get PID for non-queued tasks
                start_time = time.time()
                
                if bypass_queue or 'webhook_url' not in data:
                    
                    response = f(job_id=job_id, data=data, *args, **kwargs)
                    run_time = time.time() - start_time
                    return {
                        "code": response[2],
                        "id": data.get("id"),
                        "job_id": job_id,
                        "response": response[0] if response[2] == 200 else None,
                        "message": "success" if response[2] == 200 else response[0],
                        "run_time": round(run_time, 3),
                        "queue_time": 0,
                        "total_time": round(run_time, 3),
                        "pid": pid,
                        "queue_id": queue_id,
                        "queue_length": task_queue.qsize(),
                        "build_number": BUILD_NUMBER  # Add build number to response
                    }, response[2]
                else:
                    if MAX_QUEUE_LENGTH > 0 and task_queue.qsize() >= MAX_QUEUE_LENGTH:
                        return {
                            "code": 429,
                            "id": data.get("id"),
                            "job_id": job_id,
                            "message": f"MAX_QUEUE_LENGTH ({MAX_QUEUE_LENGTH}) reached",
                            "pid": pid,
                            "queue_id": queue_id,
                            "queue_length": task_queue.qsize(),
                            "build_number": BUILD_NUMBER  # Add build number to response
                        }, 429
                    
                    task_queue.put((job_id, data, lambda: f(job_id=job_id, data=data, *args, **kwargs), start_time))
                    
                    return {
                        "code": 202,
                        "id": data.get("id"),
                        "job_id": job_id,
                        "message": "processing",
                        "pid": pid,
                        "queue_id": queue_id,
                        "max_queue_length": MAX_QUEUE_LENGTH if MAX_QUEUE_LENGTH > 0 else "unlimited",
                        "queue_length": task_queue.qsize(),
                        "build_number": BUILD_NUMBER  # Add build number to response
                    }, 202
            return wrapper
        return decorator

    app.queue_task = queue_task

    # Import blueprints
    from routes.media_to_mp3 import convert_bp
    from routes.transcribe_media import transcribe_bp
    from routes.combine_videos import combine_bp
    from routes.audio_mixing import audio_mixing_bp
    from routes.gdrive_upload import gdrive_upload_bp
    from routes.authenticate import auth_bp
    from routes.caption_video import caption_bp 
    from routes.extract_keyframes import extract_keyframes_bp
    from routes.image_to_video import image_to_video_bp
    

    # Register blueprints
    app.register_blueprint(convert_bp)
    app.register_blueprint(transcribe_bp)
    app.register_blueprint(combine_bp)
    app.register_blueprint(audio_mixing_bp)
    app.register_blueprint(gdrive_upload_bp)
    app.register_blueprint(auth_bp)
    app.register_blueprint(caption_bp)
    app.register_blueprint(extract_keyframes_bp)
    app.register_blueprint(image_to_video_bp)
    
    

    # version 1.0
    from routes.v1.ffmpeg.ffmpeg_compose import v1_ffmpeg_compose_bp
    from routes.v1.media.media_transcribe import v1_media_transcribe_bp
<<<<<<< HEAD
    from routes.v1.media.transform.media_to_mp3 import v1_media_transform_mp3_bp
    from routes.v1.media.feedback import v1_media_feedback_bp
=======
    from routes.v1.media.convert.media_to_mp3 import v1_media_convert_mp3_bp
>>>>>>> 6b0c6d59
    from routes.v1.video.concatenate import v1_video_concatenate_bp
    from routes.v1.video.caption_video import v1_video_caption_bp
    from routes.v1.image.convert.image_to_video import v1_image_convert_video_bp
    from routes.v1.toolkit.test import v1_toolkit_test_bp
    from routes.v1.toolkit.authenticate import v1_toolkit_auth_bp
    from routes.v1.code.execute.execute_python import v1_code_execute_bp
    from routes.v1.s3.upload import v1_s3_upload_bp
    from routes.v1.video.thumbnail import v1_video_thumbnail_bp
    from routes.v1.media.download import v1_media_download_bp

    app.register_blueprint(v1_ffmpeg_compose_bp)
    app.register_blueprint(v1_media_transcribe_bp)
<<<<<<< HEAD
    app.register_blueprint(v1_media_transform_mp3_bp)
    app.register_blueprint(v1_media_feedback_bp)
    
    # Register a special route for Next.js root asset paths
    from routes.v1.media.feedback import create_root_next_routes
    create_root_next_routes(app)
    
=======
    app.register_blueprint(v1_media_convert_mp3_bp)
>>>>>>> 6b0c6d59
    app.register_blueprint(v1_video_concatenate_bp)
    app.register_blueprint(v1_video_caption_bp)
    app.register_blueprint(v1_image_convert_video_bp)
    app.register_blueprint(v1_toolkit_test_bp)
    app.register_blueprint(v1_toolkit_auth_bp)
    app.register_blueprint(v1_code_execute_bp)
    app.register_blueprint(v1_s3_upload_bp)
    app.register_blueprint(v1_video_thumbnail_bp)
    app.register_blueprint(v1_media_download_bp)

    return app

app = create_app()

if __name__ == '__main__':
    app.run(host='0.0.0.0', port=8080)<|MERGE_RESOLUTION|>--- conflicted
+++ resolved
@@ -154,12 +154,8 @@
     # version 1.0
     from routes.v1.ffmpeg.ffmpeg_compose import v1_ffmpeg_compose_bp
     from routes.v1.media.media_transcribe import v1_media_transcribe_bp
-<<<<<<< HEAD
-    from routes.v1.media.transform.media_to_mp3 import v1_media_transform_mp3_bp
     from routes.v1.media.feedback import v1_media_feedback_bp
-=======
     from routes.v1.media.convert.media_to_mp3 import v1_media_convert_mp3_bp
->>>>>>> 6b0c6d59
     from routes.v1.video.concatenate import v1_video_concatenate_bp
     from routes.v1.video.caption_video import v1_video_caption_bp
     from routes.v1.image.convert.image_to_video import v1_image_convert_video_bp
@@ -172,17 +168,13 @@
 
     app.register_blueprint(v1_ffmpeg_compose_bp)
     app.register_blueprint(v1_media_transcribe_bp)
-<<<<<<< HEAD
-    app.register_blueprint(v1_media_transform_mp3_bp)
     app.register_blueprint(v1_media_feedback_bp)
     
     # Register a special route for Next.js root asset paths
     from routes.v1.media.feedback import create_root_next_routes
     create_root_next_routes(app)
     
-=======
     app.register_blueprint(v1_media_convert_mp3_bp)
->>>>>>> 6b0c6d59
     app.register_blueprint(v1_video_concatenate_bp)
     app.register_blueprint(v1_video_caption_bp)
     app.register_blueprint(v1_image_convert_video_bp)
